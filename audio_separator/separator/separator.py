""" This file contains the Separator class, to facilitate the separation of stems from audio. """

from importlib import metadata, resources
import os
import sys
import platform
import subprocess
import time
import logging
import warnings
import importlib

import hashlib
import json
import yaml
import requests
import torch
import torch.amp.autocast_mode as autocast_mode
import onnxruntime as ort
from tqdm import tqdm


class Separator:
    """
    The Separator class is designed to facilitate the separation of audio sources from a given audio file.
    It supports various separation architectures and models, including MDX, VR, and Demucs. The class provides
    functionalities to configure separation parameters, load models, and perform audio source separation.
    It also handles logging, normalization, and output formatting of the separated audio stems.

    The actual separation task is handled by one of the architecture-specific classes in the `architectures` module;
    this class is responsible for initialising logging, configuring hardware acceleration, loading the model,
    initiating the separation process and passing outputs back to the caller.

    Common Attributes:
        log_level (int): The logging level.
        log_formatter (logging.Formatter): The logging formatter.
        model_file_dir (str): The directory where model files are stored.
        output_dir (str): The directory where output files will be saved.
        output_format (str): The format of the output audio file.
        output_bitrate (str): The bitrate of the output audio file.
        amplification_threshold (float): The threshold for audio amplification.
        normalization_threshold (float): The threshold for audio normalization.
        output_single_stem (str): Option to output a single stem.
        invert_using_spec (bool): Flag to invert using spectrogram.
        sample_rate (int): The sample rate of the audio.
<<<<<<< HEAD
        use_autocast (bool): Flag to use PyTorch autocast for faster inference.
=======
        use_soundfile (bool): Use soundfile for audio writing, can solve OOM issues.
>>>>>>> c6ee4114

    MDX Architecture Specific Attributes:
        hop_length (int): The hop length for STFT.
        segment_size (int): The segment size for processing.
        overlap (float): The overlap between segments.
        batch_size (int): The batch size for processing.
        enable_denoise (bool): Flag to enable or disable denoising.

    VR Architecture Specific Attributes & Defaults:
        batch_size: 16
        window_size: 512
        aggression: 5
        enable_tta: False
        enable_post_process: False
        post_process_threshold: 0.2
        high_end_process: False

    Demucs Architecture Specific Attributes & Defaults:
        model_path: The path to the Demucs model file.
    """

    def __init__(
        self,
        log_level=logging.INFO,
        log_formatter=None,
        model_file_dir="/tmp/audio-separator-models/",
        output_dir=None,
        output_format="WAV",
        output_bitrate=None,
        normalization_threshold=0.9,
        amplification_threshold=0.6,
        output_single_stem=None,
        invert_using_spec=False,
        sample_rate=44100,
<<<<<<< HEAD
        use_autocast=False,
=======
        use_soundfile=False,
>>>>>>> c6ee4114
        mdx_params={"hop_length": 1024, "segment_size": 256, "overlap": 0.25, "batch_size": 1, "enable_denoise": False},
        vr_params={"batch_size": 1, "window_size": 512, "aggression": 5, "enable_tta": False, "enable_post_process": False, "post_process_threshold": 0.2, "high_end_process": False},
        demucs_params={"segment_size": "Default", "shifts": 2, "overlap": 0.25, "segments_enabled": True},
        mdxc_params={"segment_size": 256, "batch_size": 1, "overlap": 8},
    ):
        self.logger = logging.getLogger(__name__)
        self.logger.setLevel(log_level)
        self.log_level = log_level
        self.log_formatter = log_formatter

        self.log_handler = logging.StreamHandler()

        if self.log_formatter is None:
            self.log_formatter = logging.Formatter("%(asctime)s - %(levelname)s - %(module)s - %(message)s")

        self.log_handler.setFormatter(self.log_formatter)

        if not self.logger.hasHandlers():
            self.logger.addHandler(self.log_handler)

        # Filter out noisy warnings from PyTorch for users who don't care about them
        if log_level > logging.DEBUG:
            warnings.filterwarnings("ignore")

        package_version = self.get_package_distribution("audio-separator").version

        self.logger.info(f"Separator version {package_version} instantiating with output_dir: {output_dir}, output_format: {output_format}")

        self.model_file_dir = model_file_dir

        if output_dir is None:
            output_dir = os.getcwd()
            self.logger.info("Output directory not specified. Using current working directory.")

        self.output_dir = output_dir

        # Create the model directory if it does not exist
        os.makedirs(self.model_file_dir, exist_ok=True)
        os.makedirs(self.output_dir, exist_ok=True)

        self.output_format = output_format
        self.output_bitrate = output_bitrate

        if self.output_format is None:
            self.output_format = "WAV"

        self.normalization_threshold = normalization_threshold
        if normalization_threshold <= 0 or normalization_threshold > 1:
            raise ValueError("The normalization_threshold must be greater than 0 and less than or equal to 1.")
        
        self.amplification_threshold = amplification_threshold
        if amplification_threshold <= 0 or amplification_threshold > 1:
            raise ValueError("The amplification_threshold must be greater than 0 and less than or equal to 1.")

        self.output_single_stem = output_single_stem
        if output_single_stem is not None:
            self.logger.debug(f"Single stem output requested, so only one output file ({output_single_stem}) will be written")

        self.invert_using_spec = invert_using_spec
        if self.invert_using_spec:
            self.logger.debug(f"Secondary step will be inverted using spectogram rather than waveform. This may improve quality but is slightly slower.")

        try:
            self.sample_rate = int(sample_rate)
            if self.sample_rate <= 0:
                raise ValueError(f"The sample rate setting is {self.sample_rate} but it must be a non-zero whole number.")
            if self.sample_rate > 12800000:
                raise ValueError(f"The sample rate setting is {self.sample_rate}. Enter something less ambitious.")
        except ValueError:
            raise ValueError("The sample rate must be a non-zero whole number. Please provide a valid integer.")
        
        self.use_soundfile = use_soundfile

        self.use_autocast = use_autocast

        # These are parameters which users may want to configure so we expose them to the top-level Separator class,
        # even though they are specific to a single model architecture
        self.arch_specific_params = {"MDX": mdx_params, "VR": vr_params, "Demucs": demucs_params, "MDXC": mdxc_params}

        self.torch_device = None
        self.torch_device_cpu = None
        self.torch_device_mps = None

        self.onnx_execution_provider = None
        self.model_instance = None

        self.model_is_uvr_vip = False
        self.model_friendly_name = None

        self.setup_accelerated_inferencing_device()

    def setup_accelerated_inferencing_device(self):
        """
        This method sets up the PyTorch and/or ONNX Runtime inferencing device, using GPU hardware acceleration if available.
        """
        system_info = self.get_system_info()
        self.check_ffmpeg_installed()
        self.log_onnxruntime_packages()
        self.setup_torch_device(system_info)

    def get_system_info(self):
        """
        This method logs the system information, including the operating system, CPU archutecture and Python version
        """
        os_name = platform.system()
        os_version = platform.version()
        self.logger.info(f"Operating System: {os_name} {os_version}")

        system_info = platform.uname()
        self.logger.info(f"System: {system_info.system} Node: {system_info.node} Release: {system_info.release} Machine: {system_info.machine} Proc: {system_info.processor}")

        python_version = platform.python_version()
        self.logger.info(f"Python Version: {python_version}")

        pytorch_version = torch.__version__
        self.logger.info(f"PyTorch Version: {pytorch_version}")
        return system_info

    def check_ffmpeg_installed(self):
        """
        This method checks if ffmpeg is installed and logs its version.
        """
        try:
            ffmpeg_version_output = subprocess.check_output(["ffmpeg", "-version"], text=True)
            first_line = ffmpeg_version_output.splitlines()[0]
            self.logger.info(f"FFmpeg installed: {first_line}")
        except FileNotFoundError:
            self.logger.error("FFmpeg is not installed. Please install FFmpeg to use this package.")
            # Raise an exception if this is being run by a user, as ffmpeg is required for pydub to write audio
            # but if we're just running unit tests in CI, no reason to throw
            if "PYTEST_CURRENT_TEST" not in os.environ:
                raise

    def log_onnxruntime_packages(self):
        """
        This method logs the ONNX Runtime package versions, including the GPU and Silicon packages if available.
        """
        onnxruntime_gpu_package = self.get_package_distribution("onnxruntime-gpu")
        onnxruntime_silicon_package = self.get_package_distribution("onnxruntime-silicon")
        onnxruntime_cpu_package = self.get_package_distribution("onnxruntime")

        if onnxruntime_gpu_package is not None:
            self.logger.info(f"ONNX Runtime GPU package installed with version: {onnxruntime_gpu_package.version}")
        if onnxruntime_silicon_package is not None:
            self.logger.info(f"ONNX Runtime Silicon package installed with version: {onnxruntime_silicon_package.version}")
        if onnxruntime_cpu_package is not None:
            self.logger.info(f"ONNX Runtime CPU package installed with version: {onnxruntime_cpu_package.version}")

    def setup_torch_device(self, system_info):
        """
        This method sets up the PyTorch and/or ONNX Runtime inferencing device, using GPU hardware acceleration if available.
        """
        hardware_acceleration_enabled = False
        ort_providers = ort.get_available_providers()

        self.torch_device_cpu = torch.device("cpu")

        if torch.cuda.is_available():
            self.configure_cuda(ort_providers)
            hardware_acceleration_enabled = True
        elif hasattr(torch.backends, "mps") and torch.backends.mps.is_available() and system_info.processor == "arm":
            self.configure_mps(ort_providers)
            hardware_acceleration_enabled = True

        if not hardware_acceleration_enabled:
            self.logger.info("No hardware acceleration could be configured, running in CPU mode")
            self.torch_device = self.torch_device_cpu
            self.onnx_execution_provider = ["CPUExecutionProvider"]

    def configure_cuda(self, ort_providers):
        """
        This method configures the CUDA device for PyTorch and ONNX Runtime, if available.
        """
        self.logger.info("CUDA is available in Torch, setting Torch device to CUDA")
        self.torch_device = torch.device("cuda")
        if "CUDAExecutionProvider" in ort_providers:
            self.logger.info("ONNXruntime has CUDAExecutionProvider available, enabling acceleration")
            self.onnx_execution_provider = ["CUDAExecutionProvider"]
        else:
            self.logger.warning("CUDAExecutionProvider not available in ONNXruntime, so acceleration will NOT be enabled")

    def configure_mps(self, ort_providers):
        """
        This method configures the Apple Silicon MPS/CoreML device for PyTorch and ONNX Runtime, if available.
        """
        self.logger.info("Apple Silicon MPS/CoreML is available in Torch and processor is ARM, setting Torch device to MPS")
        self.torch_device_mps = torch.device("mps")

        self.torch_device = self.torch_device_mps

        if "CoreMLExecutionProvider" in ort_providers:
            self.logger.info("ONNXruntime has CoreMLExecutionProvider available, enabling acceleration")
            self.onnx_execution_provider = ["CoreMLExecutionProvider"]
        else:
            self.logger.warning("CoreMLExecutionProvider not available in ONNXruntime, so acceleration will NOT be enabled")

    def get_package_distribution(self, package_name):
        """
        This method returns the package distribution for a given package name if installed, or None otherwise.
        """
        try:
            return metadata.distribution(package_name)
        except metadata.PackageNotFoundError:
            self.logger.debug(f"Python package: {package_name} not installed")
            return None

    def get_model_hash(self, model_path):
        """
        This method returns the MD5 hash of a given model file.
        """
        self.logger.debug(f"Calculating hash of model file {model_path}")
        try:
            # Open the model file in binary read mode
            with open(model_path, "rb") as f:
                # Move the file pointer 10MB before the end of the file
                f.seek(-10000 * 1024, 2)
                # Read the file from the current pointer to the end and calculate its MD5 hash
                return hashlib.md5(f.read()).hexdigest()
        except IOError as e:
            # If an IOError occurs (e.g., if the file is less than 10MB large), log the error
            self.logger.error(f"IOError seeking -10MB or reading model file for hash calculation: {e}")
            # Attempt to open the file again, read its entire content, and calculate the MD5 hash
            return hashlib.md5(open(model_path, "rb").read()).hexdigest()

    def download_file_if_not_exists(self, url, output_path):
        """
        This method downloads a file from a given URL to a given output path, if the file does not already exist.
        """

        if os.path.isfile(output_path):
            self.logger.debug(f"File already exists at {output_path}, skipping download")
            return

        self.logger.debug(f"Downloading file from {url} to {output_path} with timeout 300s")
        response = requests.get(url, stream=True, timeout=300)

        if response.status_code == 200:
            total_size_in_bytes = int(response.headers.get("content-length", 0))
            progress_bar = tqdm(total=total_size_in_bytes, unit="iB", unit_scale=True)

            with open(output_path, "wb") as f:
                for chunk in response.iter_content(chunk_size=8192):
                    progress_bar.update(len(chunk))
                    f.write(chunk)
            progress_bar.close()
        else:
            raise RuntimeError(f"Failed to download file from {url}, response code: {response.status_code}")

    def list_supported_model_files(self):
        """
        This method lists the supported model files for audio-separator, by fetching the same file UVR uses to list these.
        """
        download_checks_path = os.path.join(self.model_file_dir, "download_checks.json")

        self.download_file_if_not_exists("https://raw.githubusercontent.com/TRvlvr/application_data/main/filelists/download_checks.json", download_checks_path)

        model_downloads_list = json.load(open(download_checks_path, encoding="utf-8"))
        self.logger.debug(f"UVR model download list loaded")

        # model_downloads_list JSON structure / example snippet:
        # {
        #     "vr_download_list": {
        #             "VR Arch Single Model v5: 1_HP-UVR": "1_HP-UVR.pth",
        #             "VR Arch Single Model v5: UVR-DeNoise by FoxJoy": "UVR-DeNoise.pth",
        #     },
        #     "mdx_download_list": {
        #             "MDX-Net Model: UVR-MDX-NET Inst HQ 3": "UVR-MDX-NET-Inst_HQ_3.onnx",
        #             "MDX-Net Model: UVR-MDX-NET Karaoke 2": "UVR_MDXNET_KARA_2.onnx",
        #             "MDX-Net Model: Kim Vocal 2": "Kim_Vocal_2.onnx",
        #             "MDX-Net Model: kuielab_b_drums": "kuielab_b_drums.onnx"
        #     },
        #     "demucs_download_list": {
        #             "Demucs v4: htdemucs_ft": {
        #                     "f7e0c4bc-ba3fe64a.th": "https://dl.fbaipublicfiles.com/demucs/hybrid_transformer/f7e0c4bc-ba3fe64a.th",
        #                     "d12395a8-e57c48e6.th": "https://dl.fbaipublicfiles.com/demucs/hybrid_transformer/d12395a8-e57c48e6.th",
        #                     "92cfc3b6-ef3bcb9c.th": "https://dl.fbaipublicfiles.com/demucs/hybrid_transformer/92cfc3b6-ef3bcb9c.th",
        #                     "04573f0d-f3cf25b2.th": "https://dl.fbaipublicfiles.com/demucs/hybrid_transformer/04573f0d-f3cf25b2.th",
        #                     "htdemucs_ft.yaml": "https://github.com/TRvlvr/model_repo/releases/download/all_public_uvr_models/htdemucs_ft.yaml"
        #             },
        #             "Demucs v4: htdemucs": {
        #                     "955717e8-8726e21a.th": "https://dl.fbaipublicfiles.com/demucs/hybrid_transformer/955717e8-8726e21a.th",
        #                     "htdemucs.yaml": "https://github.com/TRvlvr/model_repo/releases/download/all_public_uvr_models/htdemucs.yaml"
        #             },
        #             "Demucs v1: tasnet": {
        #                     "tasnet.th": "https://dl.fbaipublicfiles.com/demucs/v2.0/tasnet.th"
        #             },
        #     },
        #     "mdx23_download_list": {
        #             "MDX23C Model: MDX23C_D1581": {
        #                     "MDX23C_D1581.ckpt": "model_2_stem_061321.yaml"
        #             }
        #     },
        #     "mdx23c_download_list": {
        #             "MDX23C Model: MDX23C-InstVoc HQ": {
        #                     "MDX23C-8KFFT-InstVoc_HQ.ckpt": "model_2_stem_full_band_8k.yaml"
        #             }
        #     },
        #     "roformer_download_list": {
        #             "Roformer Model: BS-Roformer-Viperx-1297": {
        #                     "model_bs_roformer_ep_317_sdr_12.9755.ckpt": "model_bs_roformer_ep_317_sdr_12.9755.yaml"
        #             },
        #             "Roformer Model: BS-Roformer-Viperx-1296": {
        #                     "model_bs_roformer_ep_368_sdr_12.9628.ckpt": "model_bs_roformer_ep_368_sdr_12.9628.yaml"
        #             },
        #             "Roformer Model: BS-Roformer-Viperx-1053": {
        #                     "model_bs_roformer_ep_937_sdr_10.5309.ckpt": "model_bs_roformer_ep_937_sdr_10.5309.yaml"
        #             },
        #             "Roformer Model: Mel-Roformer-Viperx-1143": {
        #                     "model_mel_band_roformer_ep_3005_sdr_11.4360.ckpt": "model_mel_band_roformer_ep_3005_sdr_11.4360.yaml"
        #             }
        #     },
        # }

        # Only show Demucs v4 models as we've only implemented support for v4
        filtered_demucs_v4 = {key: value for key, value in model_downloads_list["demucs_download_list"].items() if key.startswith("Demucs v4")}

        # Load the JSON file using importlib.resources
        with resources.open_text("audio_separator", "models.json") as f:
            audio_separator_models_list = json.load(f)
        self.logger.debug(f"Audio-Separator model list loaded")

        # Return object with list of model names, which are the keys in vr_download_list, mdx_download_list, demucs_download_list, mdx23_download_list, mdx23c_download_list, grouped by type: VR, MDX, Demucs, MDX23, MDX23C
        model_files_grouped_by_type = {
            "VR": {**model_downloads_list["vr_download_list"], **audio_separator_models_list["vr_download_list"]},
            "MDX": {**model_downloads_list["mdx_download_list"], **model_downloads_list["mdx_download_vip_list"], **audio_separator_models_list["mdx_download_list"]},
            "Demucs": filtered_demucs_v4,
            "MDXC": {
                **model_downloads_list["mdx23c_download_list"],
                **model_downloads_list["mdx23c_download_vip_list"],
                **model_downloads_list["roformer_download_list"],
                **audio_separator_models_list["roformer_download_list"],
            },
        }
        return model_files_grouped_by_type

    def print_uvr_vip_message(self):
        """
        This method prints a message to the user if they have downloaded a VIP model, reminding them to support Anjok07 on Patreon.
        """
        if self.model_is_uvr_vip:
            self.logger.warning(f"The model: '{self.model_friendly_name}' is a VIP model, intended by Anjok07 for access by paying subscribers only.")
            self.logger.warning("If you are not already subscribed, please consider supporting the developer of UVR, Anjok07 by subscribing here: https://patreon.com/uvr")

    def download_model_files(self, model_filename):
        """
        This method downloads the model files for a given model filename, if they are not already present.
        """
        model_path = os.path.join(self.model_file_dir, f"{model_filename}")

        supported_model_files_grouped = self.list_supported_model_files()
        public_model_repo_url_prefix = "https://github.com/TRvlvr/model_repo/releases/download/all_public_uvr_models"
        vip_model_repo_url_prefix = "https://github.com/Anjok0109/ai_magic/releases/download/v5"

        audio_separator_models_repo_url_prefix = "https://github.com/nomadkaraoke/python-audio-separator/releases/download/model-configs"

        yaml_config_filename = None

        self.logger.debug(f"Searching for model_filename {model_filename} in supported_model_files_grouped")
        for model_type, model_list in supported_model_files_grouped.items():
            for model_friendly_name, model_download_list in model_list.items():
                self.model_is_uvr_vip = "VIP" in model_friendly_name
                model_repo_url_prefix = vip_model_repo_url_prefix if self.model_is_uvr_vip else public_model_repo_url_prefix

                # If model_download_list is a string, this model only requires a single file so we can just download it
                if isinstance(model_download_list, str) and model_download_list == model_filename:
                    self.logger.debug(f"Single file model identified: {model_friendly_name}")
                    self.model_friendly_name = model_friendly_name

                    try:
                        self.download_file_if_not_exists(f"{model_repo_url_prefix}/{model_filename}", model_path)
                    except RuntimeError:
                        self.logger.debug("Model not found in UVR repo, attempting to download from audio-separator models repo...")
                        self.download_file_if_not_exists(f"{audio_separator_models_repo_url_prefix}/{model_filename}", model_path)

                    self.print_uvr_vip_message()

                    self.logger.debug(f"Returning path for single model file: {model_path}")
                    return model_filename, model_type, model_friendly_name, model_path, yaml_config_filename

                # If it's a dict, iterate through each entry check if any of them match model_filename
                # If the value is a full URL, download it from that URL.
                # If it's just a filename, add the model repo prefix to get the URL to download.
                elif isinstance(model_download_list, dict):
                    this_model_matches_input_filename = False
                    for file_name, file_url in model_download_list.items():
                        if file_name == model_filename or file_url == model_filename:
                            self.logger.debug(f"Found input filename {model_filename} in multi-file model: {model_friendly_name}")
                            this_model_matches_input_filename = True

                    if this_model_matches_input_filename:
                        self.logger.debug(f"Multi-file model identified: {model_friendly_name}, iterating through files to download")
                        self.model_friendly_name = model_friendly_name
                        self.print_uvr_vip_message()

                        for config_key, config_value in model_download_list.items():
                            self.logger.debug(f"Attempting to identify download URL for config pair: {config_key} -> {config_value}")

                            # Demucs models have full URLs to download from Facebook repos, and config_key is set to the file name
                            if config_value.startswith("http"):
                                self.download_file_if_not_exists(config_value, os.path.join(self.model_file_dir, config_key))

                            # Checkpoint models apparently use config_key as the model filename, but the value is a YAML config file name...
                            # Both need to be downloaded, but the model data YAML file actually comes from the application data repo...
                            elif config_key.endswith(".ckpt"):
                                try:
                                    download_url = f"{model_repo_url_prefix}/{config_key}"
                                    self.download_file_if_not_exists(download_url, os.path.join(self.model_file_dir, config_key))
                                except RuntimeError:
                                    self.logger.debug("Model not found in UVR repo, attempting to download from audio-separator models repo...")
                                    download_url = f"{audio_separator_models_repo_url_prefix}/{config_key}"
                                    self.download_file_if_not_exists(download_url, os.path.join(self.model_file_dir, config_key))

                                # In case the user specified the YAML filename as the model input instead of the model filename, correct that
                                if model_filename.endswith(".yaml"):
                                    self.logger.warning(f"The model name you've specified, {model_filename} is actually a model config file, not a model file itself.")
                                    self.logger.warning(f"We found a model matching this config file: {config_key} so we'll use that model file for this run.")
                                    self.logger.warning("To prevent confusing / inconsistent behaviour in future, specify an actual model filename instead.")
                                    model_filename = config_key
                                    model_path = os.path.join(self.model_file_dir, f"{model_filename}")

                                # For MDXC models, the config_value is the YAML file which needs to be downloaded separately from the application_data repo
                                yaml_config_filename = config_value
                                yaml_config_filepath = os.path.join(self.model_file_dir, yaml_config_filename)

                                try:
                                    # Repo for model data and configuration sources from UVR
                                    model_data_url_prefix = "https://raw.githubusercontent.com/TRvlvr/application_data/main"
                                    yaml_config_url = f"{model_data_url_prefix}/mdx_model_data/mdx_c_configs/{yaml_config_filename}"
                                    self.download_file_if_not_exists(f"{yaml_config_url}", yaml_config_filepath)
                                except RuntimeError:
                                    self.logger.debug("Model YAML config file not found in UVR repo, attempting to download from audio-separator models repo...")
                                    yaml_config_url = f"{audio_separator_models_repo_url_prefix}/{yaml_config_filename}"
                                    self.download_file_if_not_exists(f"{yaml_config_url}", yaml_config_filepath)

                            # MDX and VR models have config_value set to the model filename
                            else:
                                download_url = f"{model_repo_url_prefix}/{config_value}"
                                self.download_file_if_not_exists(download_url, os.path.join(self.model_file_dir, config_value))

                        self.logger.debug(f"All files downloaded for model {model_friendly_name}, returning initial path {model_path}")
                        return model_filename, model_type, model_friendly_name, model_path, yaml_config_filename

        raise ValueError(f"Model file {model_filename} not found in supported model files")

    def load_model_data_from_yaml(self, yaml_config_filename):
        """
        This method loads model-specific parameters from the YAML file for that model.
        The parameters in the YAML are critical to inferencing, as they need to match whatever was used during training.
        """
        # Verify if the YAML filename includes a full path or just the filename
        if not os.path.exists(yaml_config_filename):
            model_data_yaml_filepath = os.path.join(self.model_file_dir, yaml_config_filename)
        else:
            model_data_yaml_filepath = yaml_config_filename

        self.logger.debug(f"Loading model data from YAML at path {model_data_yaml_filepath}")

        model_data = yaml.load(open(model_data_yaml_filepath, encoding="utf-8"), Loader=yaml.FullLoader)
        self.logger.debug(f"Model data loaded from YAML file: {model_data}")

        if "roformer" in model_data_yaml_filepath:
            model_data["is_roformer"] = True

        return model_data

    def load_model_data_using_hash(self, model_path):
        """
        This method loads model-specific parameters from UVR model data files.
        These parameters are critical to inferencing using a given model, as they need to match whatever was used during training.
        The correct parameters are identified by calculating the hash of the model file and looking up the hash in the UVR data files.
        """
        # Model data and configuration sources from UVR
        model_data_url_prefix = "https://raw.githubusercontent.com/TRvlvr/application_data/main"

        vr_model_data_url = f"{model_data_url_prefix}/vr_model_data/model_data_new.json"
        mdx_model_data_url = f"{model_data_url_prefix}/mdx_model_data/model_data_new.json"

        # Calculate hash for the downloaded model
        self.logger.debug("Calculating MD5 hash for model file to identify model parameters from UVR data...")
        model_hash = self.get_model_hash(model_path)
        self.logger.debug(f"Model {model_path} has hash {model_hash}")

        # Setting up the path for model data and checking its existence
        vr_model_data_path = os.path.join(self.model_file_dir, "vr_model_data.json")
        self.logger.debug(f"VR model data path set to {vr_model_data_path}")
        self.download_file_if_not_exists(vr_model_data_url, vr_model_data_path)

        mdx_model_data_path = os.path.join(self.model_file_dir, "mdx_model_data.json")
        self.logger.debug(f"MDX model data path set to {mdx_model_data_path}")
        self.download_file_if_not_exists(mdx_model_data_url, mdx_model_data_path)

        # Loading model data
        self.logger.debug("Loading MDX and VR model parameters from UVR model data files...")
        vr_model_data_object = json.load(open(vr_model_data_path, encoding="utf-8"))
        mdx_model_data_object = json.load(open(mdx_model_data_path, encoding="utf-8"))

        # vr_model_data_object JSON structure / example snippet:
        # {
        #     "0d0e6d143046b0eecc41a22e60224582": {
        #         "vr_model_param": "3band_44100_mid",
        #         "primary_stem": "Instrumental"
        #     },
        #     "6b5916069a49be3fe29d4397ecfd73fa": {
        #         "vr_model_param": "3band_44100_msb2",
        #         "primary_stem": "Instrumental",
        #         "is_karaoke": true
        #     },
        #     "0ec76fd9e65f81d8b4fbd13af4826ed8": {
        #         "vr_model_param": "4band_v3",
        #         "primary_stem": "No Woodwinds"
        #     },
        #     "0fb9249ffe4ffc38d7b16243f394c0ff": {
        #         "vr_model_param": "4band_v3",
        #         "primary_stem": "No Reverb"
        #     },
        #     "6857b2972e1754913aad0c9a1678c753": {
        #         "vr_model_param": "4band_v3",
        #         "primary_stem": "No Echo",
        #         "nout": 48,
        #         "nout_lstm": 128
        #     },
        #     "944950a9c5963a5eb70b445d67b7068a": {
        #         "vr_model_param": "4band_v3_sn",
        #         "primary_stem": "Vocals",
        #         "nout": 64,
        #         "nout_lstm": 128,
        #         "is_karaoke": false,
        #         "is_bv_model": true,
        #         "is_bv_model_rebalanced": 0.9
        #     }
        # }

        # mdx_model_data_object JSON structure / example snippet:
        # {
        #     "0ddfc0eb5792638ad5dc27850236c246": {
        #         "compensate": 1.035,
        #         "mdx_dim_f_set": 2048,
        #         "mdx_dim_t_set": 8,
        #         "mdx_n_fft_scale_set": 6144,
        #         "primary_stem": "Vocals"
        #     },
        #     "26d308f91f3423a67dc69a6d12a8793d": {
        #         "compensate": 1.035,
        #         "mdx_dim_f_set": 2048,
        #         "mdx_dim_t_set": 9,
        #         "mdx_n_fft_scale_set": 8192,
        #         "primary_stem": "Other"
        #     },
        #     "2cdd429caac38f0194b133884160f2c6": {
        #         "compensate": 1.045,
        #         "mdx_dim_f_set": 3072,
        #         "mdx_dim_t_set": 8,
        #         "mdx_n_fft_scale_set": 7680,
        #         "primary_stem": "Instrumental"
        #     },
        #     "2f5501189a2f6db6349916fabe8c90de": {
        #         "compensate": 1.035,
        #         "mdx_dim_f_set": 2048,
        #         "mdx_dim_t_set": 8,
        #         "mdx_n_fft_scale_set": 6144,
        #         "primary_stem": "Vocals",
        #         "is_karaoke": true
        #     },
        #     "2154254ee89b2945b97a7efed6e88820": {
        #         "config_yaml": "model_2_stem_061321.yaml"
        #     },
        #     "116f6f9dabb907b53d847ed9f7a9475f": {
        #         "config_yaml": "model_2_stem_full_band_8k.yaml"
        #     }
        # }

        if model_hash in mdx_model_data_object:
            model_data = mdx_model_data_object[model_hash]
        elif model_hash in vr_model_data_object:
            model_data = vr_model_data_object[model_hash]
        else:
            raise ValueError(f"Unsupported Model File: parameters for MD5 hash {model_hash} could not be found in UVR model data file for MDX or VR arch.")

        self.logger.debug(f"Model data loaded from UVR JSON using hash {model_hash}: {model_data}")

        return model_data

    def load_model(self, model_filename="model_mel_band_roformer_ep_3005_sdr_11.4360.ckpt"):
        """
        This method instantiates the architecture-specific separation class,
        loading the separation model into memory, downloading it first if necessary.
        """
        self.logger.info(f"Loading model {model_filename}...")

        load_model_start_time = time.perf_counter()

        # Setting up the model path
        model_filename, model_type, model_friendly_name, model_path, yaml_config_filename = self.download_model_files(model_filename)
        model_name = model_filename.split(".")[0]
        self.logger.debug(f"Model downloaded, friendly name: {model_friendly_name}, model_path: {model_path}")

        if model_path.lower().endswith(".yaml"):
            yaml_config_filename = model_path

        if yaml_config_filename is not None:
            model_data = self.load_model_data_from_yaml(yaml_config_filename)
        else:
            model_data = self.load_model_data_using_hash(model_path)

        common_params = {
            "logger": self.logger,
            "log_level": self.log_level,
            "torch_device": self.torch_device,
            "torch_device_cpu": self.torch_device_cpu,
            "torch_device_mps": self.torch_device_mps,
            "onnx_execution_provider": self.onnx_execution_provider,
            "model_name": model_name,
            "model_path": model_path,
            "model_data": model_data,
            "output_format": self.output_format,
            "output_bitrate": self.output_bitrate,
            "output_dir": self.output_dir,
            "normalization_threshold": self.normalization_threshold,
            "amplification_threshold": self.amplification_threshold,
            "output_single_stem": self.output_single_stem,
            "invert_using_spec": self.invert_using_spec,
            "sample_rate": self.sample_rate,
            "use_soundfile": self.use_soundfile
        }

        # Instantiate the appropriate separator class depending on the model type
        separator_classes = {"MDX": "mdx_separator.MDXSeparator", "VR": "vr_separator.VRSeparator", "Demucs": "demucs_separator.DemucsSeparator", "MDXC": "mdxc_separator.MDXCSeparator"}

        if model_type not in self.arch_specific_params or model_type not in separator_classes:
            raise ValueError(f"Model type not supported (yet): {model_type}")

        if model_type == "Demucs" and sys.version_info < (3, 10):
            raise Exception("Demucs models require Python version 3.10 or newer.")

        self.logger.debug(f"Importing module for model type {model_type}: {separator_classes[model_type]}")

        module_name, class_name = separator_classes[model_type].split(".")
        module = importlib.import_module(f"audio_separator.separator.architectures.{module_name}")
        separator_class = getattr(module, class_name)

        self.logger.debug(f"Instantiating separator class for model type {model_type}: {separator_class}")
        self.model_instance = separator_class(common_config=common_params, arch_config=self.arch_specific_params[model_type])

        # Log the completion of the model load process
        self.logger.debug("Loading model completed.")
        self.logger.info(f'Load model duration: {time.strftime("%H:%M:%S", time.gmtime(int(time.perf_counter() - load_model_start_time)))}')

    def separate(self, audio_file_path):
        """
        Separates the audio file into different stems (e.g., vocals, instruments) using the loaded model.

        This method takes the path to an audio file, processes it through the loaded separation model, and returns
        the paths to the output files containing the separated audio stems. It handles the entire flow from loading
        the audio, running the separation, clearing up resources, and logging the process.

        Parameters:
        - audio_file_path (str): The path to the audio file to be separated.

        Returns:
        - output_files (list of str): A list containing the paths to the separated audio stem files.
        """
        if not (self.torch_device and self.model_instance):
            raise ValueError("Initialization failed or model not loaded. Please load a model before attempting to separate.")

        # Starting the separation process
        self.logger.info(f"Starting separation process for audio_file_path: {audio_file_path}")
        separate_start_time = time.perf_counter()

        self.logger.debug(f"Normalization threshold set to {self.normalization_threshold}, waveform will lowered to this max amplitude to avoid clipping.")
        self.logger.debug(f"Amplification threshold set to {self.amplification_threshold}, waveform will scaled up to this max amplitude if below it.")

        # Run separation method for the loaded model with autocast enabled if supported by the device.
        output_files = None
        if self.use_autocast and autocast_mode.is_autocast_available(self.torch_device.type):
            self.logger.debug("Autocast available.")
            with autocast_mode.autocast(self.torch_device.type):
                output_files = self.model_instance.separate(audio_file_path)
        else:
            self.logger.debug("Autocast unavailable.")
            output_files = self.model_instance.separate(audio_file_path)

        # Clear GPU cache to free up memory
        self.model_instance.clear_gpu_cache()

        # Unset more separation params to prevent accidentally re-using the wrong source files or output paths
        self.model_instance.clear_file_specific_paths()

        # Remind the user one more time if they used a VIP model, so the message doesn't get lost in the logs
        self.print_uvr_vip_message()

        # Log the completion of the separation process
        self.logger.debug("Separation process completed.")
        self.logger.info(f'Separation duration: {time.strftime("%H:%M:%S", time.gmtime(int(time.perf_counter() - separate_start_time)))}')

        return output_files

    def download_model_and_data(self, model_filename):
        """
        Downloads the model file without loading it into memory.
        """
        self.logger.info(f"Downloading model {model_filename}...")

        model_filename, model_type, model_friendly_name, model_path, yaml_config_filename = self.download_model_files(model_filename)

        if model_path.lower().endswith(".yaml"):
            yaml_config_filename = model_path

        if yaml_config_filename is not None:
            model_data = self.load_model_data_from_yaml(yaml_config_filename)
        else:
            model_data = self.load_model_data_using_hash(model_path)

        model_data_dict_size = len(model_data)

        self.logger.info(f"Model downloaded, type: {model_type}, friendly name: {model_friendly_name}, model_path: {model_path}, model_data: {model_data_dict_size} items")<|MERGE_RESOLUTION|>--- conflicted
+++ resolved
@@ -43,11 +43,8 @@
         output_single_stem (str): Option to output a single stem.
         invert_using_spec (bool): Flag to invert using spectrogram.
         sample_rate (int): The sample rate of the audio.
-<<<<<<< HEAD
+        use_soundfile (bool): Use soundfile for audio writing, can solve OOM issues.
         use_autocast (bool): Flag to use PyTorch autocast for faster inference.
-=======
-        use_soundfile (bool): Use soundfile for audio writing, can solve OOM issues.
->>>>>>> c6ee4114
 
     MDX Architecture Specific Attributes:
         hop_length (int): The hop length for STFT.
@@ -82,11 +79,8 @@
         output_single_stem=None,
         invert_using_spec=False,
         sample_rate=44100,
-<<<<<<< HEAD
+        use_soundfile=False,
         use_autocast=False,
-=======
-        use_soundfile=False,
->>>>>>> c6ee4114
         mdx_params={"hop_length": 1024, "segment_size": 256, "overlap": 0.25, "batch_size": 1, "enable_denoise": False},
         vr_params={"batch_size": 1, "window_size": 512, "aggression": 5, "enable_tta": False, "enable_post_process": False, "post_process_threshold": 0.2, "high_end_process": False},
         demucs_params={"segment_size": "Default", "shifts": 2, "overlap": 0.25, "segments_enabled": True},
@@ -159,6 +153,7 @@
             raise ValueError("The sample rate must be a non-zero whole number. Please provide a valid integer.")
         
         self.use_soundfile = use_soundfile
+        self.use_autocast = use_autocast
 
         self.use_autocast = use_autocast
 
