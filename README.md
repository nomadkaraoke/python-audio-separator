# Audio Separator 🎶

[![PyPI version](https://badge.fury.io/py/audio-separator.svg)](https://badge.fury.io/py/audio-separator)
[![Conda Version](https://img.shields.io/conda/vn/conda-forge/audio-separator.svg)](https://anaconda.org/conda-forge/audio-separator)
[![Docker pulls](https://img.shields.io/docker/pulls/beveradb/audio-separator.svg)](https://hub.docker.com/r/beveradb/audio-separator/tags)
[![codecov](https://codecov.io/gh/karaokenerds/python-audio-separator/graph/badge.svg?token=N7YK4ET5JP)](https://codecov.io/gh/karaokenerds/python-audio-separator)
[![Open In Colab](https://colab.research.google.com/assets/colab-badge.svg)](https://colab.research.google.com/github/blane187gt/python-audio-separator/blob/main/audio_separator_Colab_work.ipynb)

Summary: Easy to use audio stem separation from the command line or as a dependency in your own Python project, using the amazing MDX-Net, VR Arch, Demucs and MDXC models available in UVR by @Anjok07 & @aufr33.

Audio Separator is a Python package that allows you to separate an audio file into various stems, using models trained by @Anjok07 for use with UVR (<https://github.com/Anjok07/ultimatevocalremovergui>).

The simplest (and probably most used) use case for this package is to separate an audio file into two stems, Instrumental and Vocals, which can be very useful for producing karaoke videos! However, the models available in UVR can separate audio into many more stems, such as Drums, Bass, Piano, and Guitar, and perform other audio processing tasks, such as denoising or removing echo/reverb.

## Features

- Separate audio into multiple stems, e.g. instrumental and vocals.
- Supports all common audio formats (WAV, MP3, FLAC, M4A, etc.)
- Ability to inference using a pre-trained model in PTH or ONNX format.
- CLI support for easy use in scripts and batch processing.
- Python API for integration into other projects.

## Installation 🛠️

### 🐳 Docker

If you're able to use docker, you don't actually need to _install_ anything - there are [images published on Docker Hub](https://hub.docker.com/r/beveradb/audio-separator/tags) for GPU (CUDA) and CPU inferencing, for both `amd64` and `arm64` platforms.

You probably want to volume-mount a folder containing whatever file you want to separate, which can then also be used as the output folder.

For instance, if your current directory has the file `input.wav`, you could execute `audio-separator` as shown below (see [usage](#usage-) section for more details):

```sh
docker run -it -v `pwd`:/workdir beveradb/audio-separator input.wav
```

If you're using a machine with a GPU, you'll want to use the GPU specific image and pass in the GPU device to the container, like this:

```sh
docker run -it --gpus all -v `pwd`:/workdir beveradb/audio-separator:gpu input.wav
```

If the GPU isn't being detected, make sure your docker runtime environment is passing through the GPU correctly - there are [various guides](https://www.celantur.com/blog/run-cuda-in-docker-on-linux/) online to help with that.

### 🎮 Nvidia GPU with CUDA or 🧪 Google Colab

**Supported CUDA Versions:** 11.8 and 12.2

💬 If successfully configured, you should see this log message when running `audio-separator --env_info`:
 `ONNXruntime has CUDAExecutionProvider available, enabling acceleration`

Conda: `conda install pytorch=*=*cuda* onnxruntime=*=*cuda* audio-separator -c pytorch -c conda-forge`

Pip: `pip install "audio-separator[gpu]"`

Docker: `beveradb/audio-separator:gpu`

###  Apple Silicon, macOS Sonoma+ with M1 or newer CPU (CoreML acceleration)

💬 If successfully configured, you should see this log message when running `audio-separator --env_info`:
 `ONNXruntime has CoreMLExecutionProvider available, enabling acceleration`

Pip: `pip install "audio-separator[cpu]"`

### 🐢 No hardware acceleration, CPU only

Conda: `conda install audio-separator-c pytorch -c conda-forge`

Pip: `pip install "audio-separator[cpu]"`

Docker: `beveradb/audio-separator`

### 🎥 FFmpeg dependency

💬 To test if `audio-separator` has been successfully configured to use FFmpeg, run `audio-separator --env_info`. The log will show `FFmpeg installed`.

If you installed `audio-separator` using `conda` or `docker`, FFmpeg should already be avaialble in your environment.

You may need to separately install FFmpeg. It should be easy to install on most platforms, e.g.:

🐧 Debian/Ubuntu: `apt-get update; apt-get install -y ffmpeg`

 macOS:`brew update; brew install ffmpeg`

## GPU / CUDA specific installation steps with Pip

In theory, all you should need to do to get `audio-separator` working with a GPU is install it with the `[gpu]` extra as above.

However, sometimes getting both PyTorch and ONNX Runtime working with CUDA support can be a bit tricky so it may not work that easily.

You may need to reinstall both packages directly, allowing pip to calculate the right versions for your platform, for example:

- `pip uninstall torch onnxruntime`
- `pip cache purge`
- `pip install --force-reinstall torch torchvision torchaudio`
- `pip install --force-reinstall onnxruntime-gpu`

I generally recommend installing the latest version of PyTorch for your environment using the command recommended by the wizard here:
<https://pytorch.org/get-started/locally/>

### Multiple CUDA library versions may be needed

Depending on your CUDA version and environment, you may need to install specific version(s) of CUDA libraries for ONNX Runtime to use your GPU.

🧪 Google Colab, for example, now uses CUDA 12 by default, but ONNX Runtime still needs CUDA 11 libraries to work.

If you see the error `Failed to load library` or `cannot open shared object file` when you run `audio-separator`, this is likely the issue.

You can install the CUDA 11 libraries _alongside_ CUDA 12 like so:
`apt update; apt install nvidia-cuda-toolkit`

> Note: if anyone knows how to make this cleaner so we can support both different platform-specific dependencies for hardware acceleration without a separate installation process for each, please let me know or raise a PR!

## Usage 🚀

### Command Line Interface (CLI)

You can use Audio Separator via the command line, for example:

```sh
audio-separator /path/to/your/input/audio.wav --model_filename UVR-MDX-NET-Inst_HQ_3.onnx
```

This command will download the specified model file, process the `audio.wav` input audio and generate two new files in the current directory, one containing vocals and one containing instrumental.

**Note:** You do not need to download any files yourself - audio-separator does that automatically for you!

To see a list of supported models, run `audio-separator --list_models`

Any file listed in the list models output can be specified (with file extension) with the model_filename parameter (e.g. `--model_filename UVR_MDXNET_KARA_2.onnx`) and it will be automatically downloaded to the `--model_file_dir` (default: `/tmp/audio-separator-models/`) folder on first usage.

### Full command-line interface options

```sh
usage: audio-separator [-h] [-v] [-d] [-e] [-l] [--log_level LOG_LEVEL] [-m MODEL_FILENAME] [--output_format OUTPUT_FORMAT] [--output_dir OUTPUT_DIR] [--model_file_dir MODEL_FILE_DIR] [--invert_spect]
                       [--normalization NORMALIZATION] [--single_stem SINGLE_STEM] [--sample_rate SAMPLE_RATE] [--use_autocast] [--mdx_segment_size MDX_SEGMENT_SIZE] [--mdx_overlap MDX_OVERLAP] [--mdx_batch_size MDX_BATCH_SIZE]
                       [--mdx_hop_length MDX_HOP_LENGTH] [--mdx_enable_denoise] [--vr_batch_size VR_BATCH_SIZE] [--vr_window_size VR_WINDOW_SIZE] [--vr_aggression VR_AGGRESSION] [--vr_enable_tta]
                       [--vr_high_end_process] [--vr_enable_post_process] [--vr_post_process_threshold VR_POST_PROCESS_THRESHOLD] [--demucs_segment_size DEMUCS_SEGMENT_SIZE] [--demucs_shifts DEMUCS_SHIFTS]
                       [--demucs_overlap DEMUCS_OVERLAP] [--demucs_segments_enabled DEMUCS_SEGMENTS_ENABLED] [--mdxc_segment_size MDXC_SEGMENT_SIZE] [--mdxc_override_model_segment_size]
                       [--mdxc_overlap MDXC_OVERLAP] [--mdxc_batch_size MDXC_BATCH_SIZE] [--mdxc_pitch_shift MDXC_PITCH_SHIFT]
                       [audio_file]

Separate audio file into different stems.

positional arguments:
  audio_file                                             The audio file path to separate, in any common format.

options:
  -h, --help                                             show this help message and exit

Info and Debugging:
  -v, --version                                          Show the program's version number and exit.
  -d, --debug                                            Enable debug logging, equivalent to --log_level=debug
  -e, --env_info                                         Print environment information and exit.
  -l, --list_models                                      List all supported models and exit.
  --log_level LOG_LEVEL                                  Log level, e.g. info, debug, warning (default: info).

Separation I/O Params:
  -m MODEL_FILENAME, --model_filename MODEL_FILENAME     model to use for separation (default: UVR-MDX-NET-Inst_HQ_3.onnx). Example: -m 2_HP-UVR.pth
  --output_format OUTPUT_FORMAT                          output format for separated files, any common format (default: FLAC). Example: --output_format=MP3
  --output_dir OUTPUT_DIR                                directory to write output files (default: <current dir>). Example: --output_dir=/app/separated
  --model_file_dir MODEL_FILE_DIR                        model files directory (default: /tmp/audio-separator-models/). Example: --model_file_dir=/app/models

Common Separation Parameters:
  --invert_spect                                         invert secondary stem using spectogram (default: False). Example: --invert_spect
  --normalization NORMALIZATION                          value by which to multiply the amplitude of the output files (default: 0.9). Example: --normalization=0.7
  --single_stem SINGLE_STEM                              output only single stem, e.g. Instrumental, Vocals, Drums, Bass, Guitar, Piano, Other. Example: --single_stem=Instrumental
  --sample_rate SAMPLE_RATE                              set the sample rate of the output audio (default: 44100). Example: --sample_rate=44100
  --use_autocast                                         use PyTorch autocast for faster inference (default: False). Do not use for CPU inference. Example: --use_autocast

MDX Architecture Parameters:
  --mdx_segment_size MDX_SEGMENT_SIZE                    larger consumes more resources, but may give better results (default: 256). Example: --mdx_segment_size=256
  --mdx_overlap MDX_OVERLAP                              amount of overlap between prediction windows, 0.001-0.999. higher is better but slower (default: 0.25). Example: --mdx_overlap=0.25
  --mdx_batch_size MDX_BATCH_SIZE                        larger consumes more RAM but may process slightly faster (default: 1). Example: --mdx_batch_size=4
  --mdx_hop_length MDX_HOP_LENGTH                        usually called stride in neural networks; only change if you know what you're doing (default: 1024). Example: --mdx_hop_length=1024
  --mdx_enable_denoise                                   enable denoising after separation (default: False). Example: --mdx_enable_denoise

VR Architecture Parameters:
  --vr_batch_size VR_BATCH_SIZE                          number of "batches" to process at a time. higher = more RAM, slightly faster processing (default: 1). Example: --vr_batch_size=16
  --vr_window_size VR_WINDOW_SIZE                        balance quality and speed. 1024 = fast but lower, 320 = slower but better quality. (default: 512). Example: --vr_window_size=320
  --vr_aggression VR_AGGRESSION                          intensity of primary stem extraction, -100 - 100. typically 5 for vocals & instrumentals (default: 5). Example: --vr_aggression=2
  --vr_enable_tta                                        enable Test-Time-Augmentation; slow but improves quality (default: False). Example: --vr_enable_tta
  --vr_high_end_process                                  mirror the missing frequency range of the output (default: False). Example: --vr_high_end_process
  --vr_enable_post_process                               identify leftover artifacts within vocal output; may improve separation for some songs (default: False). Example: --vr_enable_post_process
  --vr_post_process_threshold VR_POST_PROCESS_THRESHOLD  threshold for post_process feature: 0.1-0.3 (default: 0.2). Example: --vr_post_process_threshold=0.1

Demucs Architecture Parameters:
  --demucs_segment_size DEMUCS_SEGMENT_SIZE              size of segments into which the audio is split, 1-100. higher = slower but better quality (default: Default). Example: --demucs_segment_size=256
  --demucs_shifts DEMUCS_SHIFTS                          number of predictions with random shifts, higher = slower but better quality (default: 2). Example: --demucs_shifts=4
  --demucs_overlap DEMUCS_OVERLAP                        overlap between prediction windows, 0.001-0.999. higher = slower but better quality (default: 0.25). Example: --demucs_overlap=0.25
  --demucs_segments_enabled DEMUCS_SEGMENTS_ENABLED      enable segment-wise processing (default: True). Example: --demucs_segments_enabled=False

MDXC Architecture Parameters:
  --mdxc_segment_size MDXC_SEGMENT_SIZE                  larger consumes more resources, but may give better results (default: 256). Example: --mdxc_segment_size=256
  --mdxc_override_model_segment_size                     override model default segment size instead of using the model default value. Example: --mdxc_override_model_segment_size
  --mdxc_overlap MDXC_OVERLAP                            amount of overlap between prediction windows, 2-50. higher is better but slower (default: 8). Example: --mdxc_overlap=8
  --mdxc_batch_size MDXC_BATCH_SIZE                      larger consumes more RAM but may process slightly faster (default: 1). Example: --mdxc_batch_size=4
  --mdxc_pitch_shift MDXC_PITCH_SHIFT                    shift audio pitch by a number of semitones while processing. may improve output for deep/high vocals. (default: 0). Example: --mdxc_pitch_shift=2
```

### As a Dependency in a Python Project

You can use Audio Separator in your own Python project. Here's a minimal example using the default two stem (Instrumental and Vocals) model:

```python
from audio_separator.separator import Separator

# Initialize the Separator class (with optional configuration properties, below)
separator = Separator()

# Load a machine learning model (if unspecified, defaults to 'model_mel_band_roformer_ep_3005_sdr_11.4360.ckpt')
separator.load_model()

# Perform the separation on specific audio files without reloading the model
output_files = separator.separate('audio1.wav')

print(f"Separation complete! Output file(s): {' '.join(output_files)}")
```

#### Using different models to extract different stems

Here's an example of how you can process a single input file with multiple different models to get desired results.

This example [came from a user]([url](https://github.com/nomadkaraoke/python-audio-separator/issues/111#issuecomment-2353780618)) who wanted the following outputs:

- `Vocals.wav`
- `Instrumental.wav`
- `Vocals (Reverb).wav`
- `Vocals (No Reverb).wav`
- `Lead Vocals.wav`
- `Backing Vocals.wav`

To achieve this, they used the following code, leveraging three different models in sequence and renaming the output files:

```python
import os
from audio_separator.separator import Separator

input = "/content/input.mp3"
output = "/content/output"

separator = Separator(output_dir=output)

# Vocals and Instrumental
vocals = os.path.join(output, 'Vocals.wav')
instrumental = os.path.join(output, 'Instrumental.wav')

# Vocals with Reverb and Vocals without Reverb
vocals_reverb = os.path.join(output, 'Vocals (Reverb).wav')
vocals_no_reverb = os.path.join(output, 'Vocals (No Reverb).wav')

# Lead Vocals and Backing Vocals
lead_vocals = os.path.join(output, 'Lead Vocals.wav')
backing_vocals = os.path.join(output, 'Backing Vocals.wav')

# Splitting a track into Vocal and Instrumental
separator.load_model(model_filename='model_bs_roformer_ep_317_sdr_12.9755.ckpt')
voc_inst = separator.separate(input)
os.rename(os.path.join(output, voc_inst[0]), instrumental) # Rename file to “Instrumental.wav”
os.rename(os.path.join(output, voc_inst[1]), vocals) # Rename file to “Vocals.wav”

# Applying DeEcho-DeReverb to Vocals
separator.load_model(model_filename='UVR-DeEcho-DeReverb.pth')
voc_no_reverb = separator.separate(vocals)
os.rename(os.path.join(output, voc_no_reverb[0]), vocals_no_reverb) # Rename file to “Vocals (No Reverb).wav”
os.rename(os.path.join(output, voc_no_reverb[1]), vocals_reverb) # Rename file to “Vocals (Reverb).wav”

# Separating Back Vocals from Main Vocals
separator.load_model(model_filename='mel_band_roformer_karaoke_aufr33_viperx_sdr_10.1956.ckpt')
backing_voc = separator.separate(vocals_no_reverb)
os.rename(os.path.join(output, backing_voc[0]), backing_vocals) # Rename file to “Backing Vocals.wav”
os.rename(os.path.join(output, backing_voc[1]), lead_vocals) # Rename file to “Lead Vocals.wav”
```

Thanks to @Bebra777228 for contributing this example!

#### Batch processing and processing with multiple models

You can process multiple files without reloading the model to save time and memory.

You only need to load a model when choosing or changing models. See example below:

```python
from audio_separator.separator import Separator

# Initialize the Separator with other configuration properties, below
separator = Separator()

# Load a model
separator.load_model(model_filename='UVR-MDX-NET-Inst_HQ_3.onnx')

# Separate multiple audio files without reloading the model
output_file_paths_1 = separator.separate('audio1.wav')
output_file_paths_2 = separator.separate('audio2.wav')
output_file_paths_3 = separator.separate('audio3.wav')

# Load a different model
separator.load_model(model_filename='UVR_MDXNET_KARA_2.onnx')

# Separate the same files with the new model
output_file_paths_4 = separator.separate('audio1.wav')
output_file_paths_5 = separator.separate('audio2.wav')
output_file_paths_6 = separator.separate('audio3.wav')
```

## Parameters for the Separator class

- log_level: (Optional) Logging level, e.g., INFO, DEBUG, WARNING. Default: logging.INFO
- log_formatter: (Optional) The log format. Default: None, which falls back to '%(asctime)s - %(levelname)s - %(module)s - %(message)s'
- model_file_dir: (Optional) Directory to cache model files in. Default: /tmp/audio-separator-models/
- output_dir: (Optional) Directory where the separated files will be saved. If not specified, uses the current directory.
- output_format: (Optional) Format to encode output files, any common format (WAV, MP3, FLAC, M4A, etc.). Default: WAV
- normalization_threshold: (Optional) The amount by which the amplitude of the output audio will be multiplied. Default: 0.9
- amplification_threshold: (Optional) The minimum amplitude level at which the waveform will be amplified. If the peak amplitude of the audio is below this threshold, the waveform will be scaled up to meet it. Default: 0.6
- output_single_stem: (Optional) Output only a single stem, such as 'Instrumental' and 'Vocals'. Default: None
- invert_using_spec: (Optional) Flag to invert using spectrogram. Default: False
- sample_rate: (Optional) Set the sample rate of the output audio. Default: 44100
<<<<<<< HEAD
- use_autocast: (Optional) Flag to use PyTorch autocast for faster inference.　Do not use for CPU inference. Default: False
=======
- use_soundfile: (Optional) Use soundfile for output writing, can solve OOM issues, especially on longer audio. 
>>>>>>> c6ee4114
- mdx_params: (Optional) MDX Architecture Specific Attributes & Defaults. Default: {"hop_length": 1024, "segment_size": 256, "overlap": 0.25, "batch_size": 1}
- vr_params: (Optional) VR Architecture Specific Attributes & Defaults. Default: {"batch_size": 1, "window_size": 512, "aggression": 5, "enable_tta": False, "enable_post_process": False, "post_process_threshold": 0.2, "high_end_process": False}
- demucs_params: (Optional) VR Architecture Specific Attributes & Defaults. {"segment_size": "Default", "shifts": 2, "overlap": 0.25, "segments_enabled": True}

## Requirements 📋

Python >= 3.10

Libraries: torch, onnx, onnxruntime, numpy, librosa, requests, six, tqdm, pydub

## Developing Locally

This project uses Poetry for dependency management and packaging. Follow these steps to setup a local development environment:

### Prerequisites

- Make sure you have Python 3.10 or newer installed on your machine.
- Install Conda (I recommend Miniforge: <https://github.com/conda-forge/miniforge>) to manage your Python virtual environments

### Clone the Repository

Clone the repository to your local machine:

```sh
git clone https://github.com/YOUR_USERNAME/audio-separator.git
cd audio-separator
```

Replace YOUR_USERNAME with your GitHub username if you've forked the repository, or use the main repository URL if you have the permissions.

### Create and activate the Conda Environment

To create and activate the conda environment, use the following commands:

```sh
conda env create
conda activate audio-separator-dev
```

### Install Dependencies

Once you're inside the conda env, run the following command to install the project dependencies:

```sh
poetry install
```

Install extra dependencies depending if you're running with GPU or CPU.
```sh
poetry install --extras "cpu"
```
or
```sh
poetry install --extras "gpu"
```

### Running the Command-Line Interface Locally

You can run the CLI command directly within the virtual environment. For example:

```sh
audio-separator path/to/your/audio-file.wav
```

### Deactivate the Virtual Environment

Once you are done with your development work, you can exit the virtual environment by simply typing:

```sh
conda deactivate
```

### Building the Package

To build the package for distribution, use the following command:

```sh
poetry build
```

This will generate the distribution packages in the dist directory - but for now only @beveradb will be able to publish to PyPI.


## How to Use the in Colab 

1. **Link Input**:

![step 1](https://github.com/user-attachments/assets/edb41e74-2082-43d8-9dde-30cc4eee3423)


   - **video_url**: This input is where you paste the URL of the audio or video you want to download. It can be from various platforms supported by yt-dlp. For a full list of supported websites, refer to [this link](https://github.com/yt-dlp/yt-dlp/blob/master/supportedsites.md).

   - Example: 
     ``` 
     https://www.youtube.com/watch?v=exampleID 
     ```

2. **Input Audio File for Separation**:

![2 and 3](https://github.com/user-attachments/assets/a040a17f-dad1-447a-afef-39fbbe59e556)


   - **input**: This is the file path of the audio you want to separate. After downloading the audio file, you will need to specify this path to continue with separation.

   - Example:
     ``` 
     /content/ytdl/your_downloaded_audio.wav 
     ```

3. **Output Directory**:
   - **output**: This is the path where the separated files will be saved. It defaults to `/content/output` but can be changed to another directory if desired.

   - Example:
     ``` 
     /content/custom_output 
     ```

## Contributing 🤝

Contributions are very much welcome! Please fork the repository and submit a pull request with your changes, and I'll try to review, merge and publish promptly!

- This project is 100% open-source and free for anyone to use and modify as they wish.
- If the maintenance workload for this repo somehow becomes too much for me I'll ask for volunteers to share maintainership of the repo, though I don't think that is very likely
- Development and support for the MDX-Net separation models is part of the main [UVR project](https://github.com/Anjok07/ultimatevocalremovergui), this repo is just a CLI/Python package wrapper to simplify running those models programmatically. So, if you want to try and improve the actual models, please get involved in the UVR project and look for guidance there!

## License 📄

This project is licensed under the MIT [License](LICENSE).

- **Please Note:** If you choose to integrate this project into some other project using the default model or any other model trained as part of the [UVR](https://github.com/Anjok07/ultimatevocalremovergui) project, please honor the MIT license by providing credit to UVR and its developers!

## Credits 🙏

- [Anjok07](https://github.com/Anjok07) - Author of [Ultimate Vocal Remover GUI](https://github.com/Anjok07/ultimatevocalremovergui), which almost all of the code in this repo was copied from! Definitely deserving of credit for anything good from this project. Thank you!
- [DilanBoskan](https://github.com/DilanBoskan) - Your contributions at the start of this project were essential to the success of UVR. Thank you!
- [Kuielab & Woosung Choi](https://github.com/kuielab) - Developed the original MDX-Net AI code.
- [KimberleyJSN](https://github.com/KimberleyJensen) - Advised and aided the implementation of the training scripts for MDX-Net and Demucs. Thank you!
- [Hv](https://github.com/NaJeongMo/Colab-for-MDX_B) - Helped implement chunks into the MDX-Net AI code. Thank you!
- [zhzhongshi](https://github.com/zhzhongshi) - Helped add support for the MDXC models in `audio-separator`. Thank you!

## Contact 💌

For questions or feedback, please raise an issue or reach out to @beveradb ([Andrew Beveridge](mailto:andrew@beveridge.uk)) directly.

## Sponsors

<!-- sponsors --><a href="https://github.com/empz"><img src="https:&#x2F;&#x2F;avatars.githubusercontent.com&#x2F;u&#x2F;412489?u&#x3D;c7bcf936f5d6b486dea8f26eb9453a59e4f522fa&amp;v&#x3D;4" width="60px" alt="Emiliano Parizzi" /></a><!-- sponsors --><|MERGE_RESOLUTION|>--- conflicted
+++ resolved
@@ -315,11 +315,8 @@
 - output_single_stem: (Optional) Output only a single stem, such as 'Instrumental' and 'Vocals'. Default: None
 - invert_using_spec: (Optional) Flag to invert using spectrogram. Default: False
 - sample_rate: (Optional) Set the sample rate of the output audio. Default: 44100
-<<<<<<< HEAD
+- use_soundfile: (Optional) Use soundfile for output writing, can solve OOM issues, especially on longer audio. 
 - use_autocast: (Optional) Flag to use PyTorch autocast for faster inference.　Do not use for CPU inference. Default: False
-=======
-- use_soundfile: (Optional) Use soundfile for output writing, can solve OOM issues, especially on longer audio. 
->>>>>>> c6ee4114
 - mdx_params: (Optional) MDX Architecture Specific Attributes & Defaults. Default: {"hop_length": 1024, "segment_size": 256, "overlap": 0.25, "batch_size": 1}
 - vr_params: (Optional) VR Architecture Specific Attributes & Defaults. Default: {"batch_size": 1, "window_size": 512, "aggression": 5, "enable_tta": False, "enable_post_process": False, "post_process_threshold": 0.2, "high_end_process": False}
 - demucs_params: (Optional) VR Architecture Specific Attributes & Defaults. {"segment_size": "Default", "shifts": 2, "overlap": 0.25, "segments_enabled": True}
